"""qc2 ASE package."""
<<<<<<< HEAD
from .pyscf import PySCF
from .rose import ROSE, ROSETargetMolecule, ROSEFragment
from .dirac import DIRAC
=======
import logging

# handling package imports
try:
    from .pyscf import PySCF
except ImportError:
    logging.warning(
        "PySCF is not available. "
        "ASE-PySCF calculator not functional."
    )
try:
    from .psi4 import Psi4
except ImportError:
    logging.warning(
        "Psi4 is not available. "
        "ASE-Psi4 calculator not functional."
    )

from .rose import Rose
from .dirac import DIRAC

__all__ = [
    'PySCF', 'Rose', 'DIRAC', 'Psi4'
]
>>>>>>> c33f26a3
<|MERGE_RESOLUTION|>--- conflicted
+++ resolved
@@ -1,9 +1,4 @@
 """qc2 ASE package."""
-<<<<<<< HEAD
-from .pyscf import PySCF
-from .rose import ROSE, ROSETargetMolecule, ROSEFragment
-from .dirac import DIRAC
-=======
 import logging
 
 # handling package imports
@@ -22,10 +17,10 @@
         "ASE-Psi4 calculator not functional."
     )
 
-from .rose import Rose
+from .rose import ROSE, ROSETargetMolecule, ROSEFragment
 from .dirac import DIRAC
 
 __all__ = [
-    'PySCF', 'Rose', 'DIRAC', 'Psi4'
-]
->>>>>>> c33f26a3
+    'PySCF', 'ROSE', 'ROSETargetMolecule', 'ROSEFragment',
+    'DIRAC', 'Psi4'
+]